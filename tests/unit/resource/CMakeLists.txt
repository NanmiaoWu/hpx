# Copyright (c) 2017 Hartmut Kaiser
#
# Distributed under the Boost Software License, Version 1.0. (See accompanying
# file LICENSE_1_0.txt or copy at http://www.boost.org/LICENSE_1_0.txt)

set(tests
    resource_partitioner
<<<<<<< HEAD
    throttle
)

set(resource_partitioner_PARAMETERS THREADS_PER_LOCALITY 4)
set(throttle_PARAMETERS THREADS_PER_LOCALITY 4)
=======
    used_pus
)

set(resource_partitioner_PARAMETERS THREADS_PER_LOCALITY 4)
set(used_pus_PARAMETERS THREADS_PER_LOCALITY 4)
>>>>>>> 0bc6e4ea

foreach(test ${tests})
  set(sources
      ${test}.cpp)

  source_group("Source Files" FILES ${sources})

  # add example executable
  add_hpx_executable(${test}_test
                     SOURCES ${sources}
                     ${${test}_FLAGS}
                     EXCLUDE_FROM_ALL
                     HPX_PREFIX ${HPX_BUILD_PREFIX}
                     FOLDER "Tests/Unit/ResourcePartitioner/")

  add_hpx_unit_test("resource" ${test} ${${test}_PARAMETERS})

  # add a custom target for this example
  add_hpx_pseudo_target(tests.unit.resource.${test})

  # make pseudo-targets depend on master pseudo-target
  add_hpx_pseudo_dependencies(tests.unit.resource
                              tests.unit.resource.${test})

  # add dependencies to pseudo-target
  add_hpx_pseudo_dependencies(tests.unit.resource.${test}
                              ${test}_test_exe)
endforeach()
<|MERGE_RESOLUTION|>--- conflicted
+++ resolved
@@ -5,19 +5,13 @@
 
 set(tests
     resource_partitioner
-<<<<<<< HEAD
     throttle
+    used_pus
 )
 
 set(resource_partitioner_PARAMETERS THREADS_PER_LOCALITY 4)
 set(throttle_PARAMETERS THREADS_PER_LOCALITY 4)
-=======
-    used_pus
-)
-
-set(resource_partitioner_PARAMETERS THREADS_PER_LOCALITY 4)
 set(used_pus_PARAMETERS THREADS_PER_LOCALITY 4)
->>>>>>> 0bc6e4ea
 
 foreach(test ${tests})
   set(sources
