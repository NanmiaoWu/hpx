--- conflicted
+++ resolved
@@ -1359,74 +1359,7 @@
         return;
     }
 
-<<<<<<< HEAD
-    // compose request
-    naming::gid_type const& gid = p.destination();
-
-    naming::id_type const target(
-        stubs::primary_namespace::get_service_instance(gid)
-      , naming::id_type::unmanaged);
-
-    typedef server::primary_namespace::route_action action_type;
-
-    std::pair<bool, components::pinned_ptr> r;
-
-    // Determine whether the gid is local or remote
-    naming::address addr;
-    if (is_local_address_cached(target.get_gid(), addr))
-    {
-        typedef action_type::component_type component_type;
-        if (traits::component_supports_migration<component_type>::call())
-        {
-            r = traits::action_was_object_migrated<action_type>::call(
-                    target, addr.address_);
-            if (!r.first)
-            {
-                // route through the local AGAS service instance
-                applier::detail::apply_l_p<action_type>(
-                    target, std::move(addr),
-                    local_priority == threads::thread_priority_default ?
-                        action_priority_ : local_priority,
-                    std::move(p));
-
-                // invoke callback
-                f(boost::system::error_code(), parcelset::parcel());
-                return;
-            }
-        }
-        else
-        {
-            // route through the local AGAS service instance
-            applier::detail::apply_l_p<action_type>(
-                target, std::move(addr),
-                local_priority == threads::thread_priority_default ?
-                    action_priority_ : local_priority,
-                std::move(p));
-
-            // invoke callback
-            f(boost::system::error_code(), parcelset::parcel());
-            return;
-        }
-    }
-
-    // apply remotely, route through main AGAS service if the destination is
-    // a service instance
-    if (!addr)
-    {
-        if (stubs::primary_namespace::is_service_instance(gid) ||
-            stubs::symbol_namespace::is_service_instance(gid))
-        {
-            // target locality will supply the lva
-            addr.locality_ = naming::get_locality_from_id(target).get_gid();
-        }
-    }
-
-    // apply directly as we have the resolved destination address
-    applier::detail::apply_r_p_cb<action_type>(std::move(addr), target,
-        action_priority_, std::move(f), std::move(p));
-=======
     primary_ns_.route(std::move(p), std::move(f));
->>>>>>> 31065394
 }
 
 ///////////////////////////////////////////////////////////////////////////////
