--- conflicted
+++ resolved
@@ -147,8 +147,6 @@
     }
     /// \endcond
 
-<<<<<<< HEAD
-=======
     // define customization points
     namespace
     {
@@ -385,7 +383,6 @@
                     detail::customization_point<detail::bulk_then_execute_tag>
                 >::value;
     }
->>>>>>> 30d2222b
 }}}
 
 #endif
