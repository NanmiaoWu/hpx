--- conflicted
+++ resolved
@@ -74,12 +74,8 @@
 
         threads::thread_function_type
         get_thread_function(naming::id_type&& target,
-<<<<<<< HEAD
             naming::address::address_type lva,
             naming::address::component_type comptype);
-=======
-            naming::address::address_type lva);
->>>>>>> 87193077
 
         template <std::size_t ...Is>
         void schedule_thread(util::detail::pack_c<std::size_t, Is...>,
