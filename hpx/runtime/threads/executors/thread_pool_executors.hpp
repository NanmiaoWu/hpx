--- conflicted
+++ resolved
@@ -187,11 +187,7 @@
     };
 #endif
 
-<<<<<<< HEAD
-#if defined(HPX_HAVE_THROTTLING_SCHEDULER)
-=======
 #if defined(HPX_HAVE_THROTTLING_SCHEDULER) && defined(HPX_HAVE_HWLOC)
->>>>>>> 751cf593
     struct HPX_EXPORT throttling_executor : public scheduled_executor
     {
         throttling_executor();
@@ -200,10 +196,7 @@
             std::size_t min_punits = 1);
     };
 #endif
-<<<<<<< HEAD
-=======
-
->>>>>>> 751cf593
+
 }}}
 
 #include <hpx/config/warnings_suffix.hpp>
