--- conflicted
+++ resolved
@@ -18,6 +18,8 @@
 #include <hpx/util/detail/value_or_error.hpp>
 
 #include <boost/intrusive_ptr.hpp>
+#include <boost/mpl/if.hpp>
+#include <boost/type_traits/is_same.hpp>
 #include <boost/detail/atomic_count.hpp>
 #include <boost/detail/scoped_enum_emulation.hpp>
 #include <boost/preprocessor/cat.hpp>
@@ -48,8 +50,6 @@
 namespace detail
 {
     template <typename Result> struct future_data;
-<<<<<<< HEAD
-=======
 
     ///////////////////////////////////////////////////////////////////////
     template <typename Result>
@@ -71,7 +71,6 @@
     template <typename Result>
     inline detail::future_data<Result> const*
         get_future_data(lcos::future<Result> const&);
->>>>>>> be22ef38
 
     ///////////////////////////////////////////////////////////////////////
     struct future_data_refcnt_base;
@@ -109,28 +108,6 @@
     }
 
     ///////////////////////////////////////////////////////////////////////////
-<<<<<<< HEAD
-    template <typename Result>
-    struct future_data_result
-    {
-        typedef Result type;
-    };
-
-    template <typename Result>
-    struct future_data_result<Result&>
-    {
-        typedef Result* type;
-    };
-
-    template <>
-    struct future_data_result<void>
-    {
-        typedef util::unused_type type;
-    };
-
-    ///////////////////////////////////////////////////////////////////////////
-=======
->>>>>>> be22ef38
     template <typename F1, typename F2>
     struct compose_cb_impl
     {
@@ -170,18 +147,12 @@
     template <typename Result>
     struct future_data : future_data_refcnt_base
     {
-<<<<<<< HEAD
-        typedef typename future_data_result<Result>::type result_type;
-        typedef util::detail::value_or_error<result_type> data_type;
-        typedef HPX_STD_FUNCTION<void()> completed_callback_type;
-=======
         typedef typename boost::mpl::if_<
             boost::is_same<void, Result>, util::unused_type, Result
         >::type result_type;
         typedef util::detail::value_or_error<result_type> data_type;
         typedef HPX_STD_FUNCTION<void()>
             completed_callback_type;
->>>>>>> be22ef38
         typedef lcos::local::spinlock mutex_type;
 
     public:
@@ -424,11 +395,7 @@
                 return (reason == threads::wait_signaled) ?
                     future_status::timeout : future_status::ready; //-V110
             }
-<<<<<<< HEAD
-
-=======
             
->>>>>>> be22ef38
             if (&ec != &throws)
                 ec = make_success_code();
 
