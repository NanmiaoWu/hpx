--- conflicted
+++ resolved
@@ -220,36 +220,21 @@
                     traits::is_future<Future>::value
                 >::type* = 0) const
             {
-<<<<<<< HEAD
-                std::size_t index = when_.index_.load(boost::memory_order_seq_cst);
-                if (index == when_any_result<Sequence>::index_error()) {
-                    if (!future.is_ready()) {
-                        // handle future only if not enough futures are ready yet
-                        // also, do not touch any futures which are already ready
-                        typedef
-                            typename traits::detail::shared_state_ptr_for<Future>::type
-                            shared_state_ptr;
-
-                        shared_state_ptr const& shared_state =
-                            traits::get_shared_state(future);
-=======
                 std::size_t index =
                     when_.index_.load(boost::memory_order_seq_cst);
                 if (index == when_any_result<Sequence>::index_error())
                 {
-                    typedef typename lcos::detail::shared_state_ptr_for<
+                    typedef typename traits::detail::shared_state_ptr_for<
                             Future
                         >::type shared_state_ptr;
-
                     shared_state_ptr const& shared_state =
-                        lcos::detail::get_shared_state(future);
+                        traits::detail::get_shared_state(future);
 
                     if (!shared_state->is_ready())
                     {
                         // handle future only if not enough futures are ready
                         // yet also, do not touch any futures which are already
                         // ready
->>>>>>> d0c9cf93
 
                         shared_state->execute_deferred();
 
