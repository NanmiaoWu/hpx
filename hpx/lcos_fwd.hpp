//  Copyright (c) 2007-2014 Hartmut Kaiser
//  Copyright (c) 2011      Bryce Lelbach
//
//  SPDX-License-Identifier: BSL-1.0
//  Distributed under the Boost Software License, Version 1.0. (See accompanying
//  file LICENSE_1_0.txt or copy at http://www.boost.org/LICENSE_1_0.txt)

#pragma once

#include <hpx/config.hpp>
#include <hpx/components_base/traits/is_component.hpp>
#include <hpx/futures/future_fwd.hpp>
#include <hpx/futures/traits/promise_local_result.hpp>
#include <hpx/futures/traits/promise_remote_result.hpp>

#include <vector>

namespace hpx
{
    /// \namespace lcos
    namespace lcos
    {
#if defined(HPX_HAVE_DISTRIBUTED_RUNTIME)
        class HPX_EXPORT base_lco;

        template <typename Result, typename RemoteResult =
            typename traits::promise_remote_result<Result>::type,
            typename ComponentType = traits::detail::managed_component_tag>
        class base_lco_with_value;

        template <typename ComponentType>
        class base_lco_with_value<void, void, ComponentType>;

        template <typename Result, typename RemoteResult =
            typename traits::promise_remote_result<Result>::type>
        class promise;

        template <typename Action,
            typename Result = typename traits::promise_local_result<
                typename Action::remote_result_type>::type,
            bool DirectExecute = Action::direct_execution::value>
        class packaged_action;

        template <typename ValueType>
        struct object_semaphore;

        namespace server
        {
            template <typename ValueType>
            struct object_semaphore;
        }
#endif

        namespace local
        {
            class barrier;

            template <typename R>
            class promise;
        }
    }

#if defined(HPX_HAVE_DISTRIBUTED_RUNTIME) &&                                   \
    defined(HPX_HAVE_PROMISE_ALIAS_COMPATIBLILITY)
    template <typename Result,
        typename RemoteResult =
            typename traits::promise_remote_result<Result>::type>
<<<<<<< HEAD
    using promise HPX_DEPRECATED(
        "The alias hpx::promise to hpx::lcos::promise is deprecated. Please "
        "use hpx::lcos::promise directly instead. "
=======
    using promise HPX_DEPRECATED_V(1, 5,
        "The alias hpx::lcos::promise to hpx::lcos::promise is deprecated. "
        "Please use hpx::lcos::promise directly instead. "
>>>>>>> 148ffaa1
        "hpx::promise will refer to the local-only promise in the future.") =
        lcos::promise<Result, RemoteResult>;
#endif
}
<|MERGE_RESOLUTION|>--- conflicted
+++ resolved
@@ -65,15 +65,9 @@
     template <typename Result,
         typename RemoteResult =
             typename traits::promise_remote_result<Result>::type>
-<<<<<<< HEAD
-    using promise HPX_DEPRECATED(
+    using promise HPX_DEPRECATED_V(1, 5,
         "The alias hpx::promise to hpx::lcos::promise is deprecated. Please "
         "use hpx::lcos::promise directly instead. "
-=======
-    using promise HPX_DEPRECATED_V(1, 5,
-        "The alias hpx::lcos::promise to hpx::lcos::promise is deprecated. "
-        "Please use hpx::lcos::promise directly instead. "
->>>>>>> 148ffaa1
         "hpx::promise will refer to the local-only promise in the future.") =
         lcos::promise<Result, RemoteResult>;
 #endif
